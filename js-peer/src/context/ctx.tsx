--- conflicted
+++ resolved
@@ -1,158 +1,68 @@
-<<<<<<< HEAD
-import React, { createContext, useContext, useState, useEffect, ReactNode } from 'react'
-import { findPeerById, startLibp2p } from '../lib/libp2p'
-import { ChatProvider } from './chat-ctx'
-import type { Libp2p, PeerInfo, PubSub } from '@libp2p/interface'
-import type { Identify } from '@libp2p/identify'
-import type { DirectMessage } from '@/lib/direct-message'
-import type { DelegatedRoutingV1HttpApiClient } from '@helia/delegated-routing-v1-http-api-client'
-import { Booting } from '@/components/booting'
-
-export type Libp2pType = Libp2p<{
-  pubsub: PubSub;
-  identify: Identify;
-  directMessage: DirectMessage;
-  delegatedRouting: DelegatedRoutingV1HttpApiClient;
-}>
-
-// export const libp2pContext = createContext<{ libp2p: Libp2pType }>({
-//   // @ts-ignore to avoid having to check isn't undefined everywhere. Can't be undefined because children are conditionally rendered
-//   libp2p: undefined,
-// })
-
-export const libp2pContext = createContext<{ 
-  libp2p: Libp2pType;
-  findPeerById: (peerId: string) => Promise<PeerInfo | null>;
-}>({
-  // @ts-ignore
-  libp2p: undefined,
-  findPeerById: async () => null,
-})
-
-
-interface WrapperProps {
-  children?: ReactNode
-}
-
-// This is needed to prevent libp2p from instantiating more than once
-let loaded = false
-export function AppWrapper({ children }: WrapperProps) {
-  const [libp2p, setLibp2p] = useState<Libp2pType | undefined>(undefined)
-  const [error, setError] = useState('')
-
-  useEffect(() => {
-    const init = async () => {
-      if (loaded) return
-      try {
-        loaded = true
-        const libp2p = await startLibp2p()
-
-        if (!libp2p) {
-          throw new Error('failed to start libp2p')
-        }
-        // @ts-ignore
-        window.libp2p = libp2p
-
-        setLibp2p(libp2p as Libp2pType)
-
-      } catch (e) {
-        console.error('failed to start libp2p', e)
-        setError(`failed to start libp2p ${e}`)
-      }
-    }
-
-    init()
-  }, [])
-
-  if (!libp2p) {
-    return (
-        <Booting error={error} />
-    )
-  }
-
-  const handleFindPeer = async (peerId: string) => {
-    if (!libp2p) return null
-    return await findPeerById(libp2p)(peerId)
-  }
-
-
-  return (
-    <libp2pContext.Provider value={{ libp2p, findPeerById: handleFindPeer as (peerId: string) => Promise<PeerInfo | null> }}>
-      <ChatProvider>{children}</ChatProvider>
-    </libp2pContext.Provider>
-  )
-}
-
-export function useLibp2pContext() {
-  return useContext(libp2pContext)
-}
-=======
-import React, { createContext, useContext, useState, useEffect, ReactNode } from 'react'
-import { startLibp2p } from '../lib/libp2p'
-import { ChatProvider } from './chat-ctx'
-import type { Libp2p, PubSub } from '@libp2p/interface'
-import type { Identify } from '@libp2p/identify'
-import type { DirectMessage } from '@/lib/direct-message'
-import type { DelegatedRoutingV1HttpApiClient } from '@helia/delegated-routing-v1-http-api-client'
-import { Booting } from '@/components/booting'
-
-export type Libp2pType = Libp2p<{
-  pubsub: PubSub
-  identify: Identify
-  directMessage: DirectMessage
-  delegatedRouting: DelegatedRoutingV1HttpApiClient
-}>
-
-export const libp2pContext = createContext<{ libp2p: Libp2pType }>({
-  // @ts-ignore to avoid having to check isn't undefined everywhere. Can't be undefined because children are conditionally rendered
-  libp2p: undefined,
-})
-
-interface WrapperProps {
-  children?: ReactNode
-}
-
-// This is needed to prevent libp2p from instantiating more than once
-let loaded = false
-export function AppWrapper({ children }: WrapperProps) {
-  const [libp2p, setLibp2p] = useState<Libp2pType | undefined>(undefined)
-  const [error, setError] = useState('')
-
-  useEffect(() => {
-    const init = async () => {
-      if (loaded) return
-      try {
-        loaded = true
-        const libp2p = await startLibp2p()
-
-        if (!libp2p) {
-          throw new Error('failed to start libp2p')
-        }
-        // @ts-ignore
-        window.libp2p = libp2p
-
-        setLibp2p(libp2p as Libp2pType)
-      } catch (e) {
-        console.error('failed to start libp2p', e)
-        setError(`failed to start libp2p ${e}`)
-      }
-    }
-
-    init()
-  }, [])
-
-  if (!libp2p) {
-    return <Booting error={error} />
-  }
-
-  return (
-    <libp2pContext.Provider value={{ libp2p }}>
-      <ChatProvider>{children}</ChatProvider>
-    </libp2pContext.Provider>
-  )
-}
-
-export function useLibp2pContext() {
-  return useContext(libp2pContext)
-}
->>>>>>> 848d31d9
+import React, { createContext, useContext, useState, useEffect, ReactNode } from 'react'
+import { startLibp2p } from '../lib/libp2p'
+import { ChatProvider } from './chat-ctx'
+import type { Libp2p, PubSub } from '@libp2p/interface'
+import type { Identify } from '@libp2p/identify'
+import type { DirectMessage } from '@/lib/direct-message'
+import type { DelegatedRoutingV1HttpApiClient } from '@helia/delegated-routing-v1-http-api-client'
+import { Booting } from '@/components/booting'
+
+export type Libp2pType = Libp2p<{
+  pubsub: PubSub
+  identify: Identify
+  directMessage: DirectMessage
+  delegatedRouting: DelegatedRoutingV1HttpApiClient
+}>
+
+export const libp2pContext = createContext<{ libp2p: Libp2pType }>({
+  // @ts-ignore to avoid having to check isn't undefined everywhere. Can't be undefined because children are conditionally rendered
+  libp2p: undefined,
+})
+
+interface WrapperProps {
+  children?: ReactNode
+}
+
+// This is needed to prevent libp2p from instantiating more than once
+let loaded = false
+export function AppWrapper({ children }: WrapperProps) {
+  const [libp2p, setLibp2p] = useState<Libp2pType | undefined>(undefined)
+  const [error, setError] = useState('')
+
+  useEffect(() => {
+    const init = async () => {
+      if (loaded) return
+      try {
+        loaded = true
+        const libp2p = await startLibp2p()
+
+        if (!libp2p) {
+          throw new Error('failed to start libp2p')
+        }
+        // @ts-ignore
+        window.libp2p = libp2p
+
+        setLibp2p(libp2p as Libp2pType)
+      } catch (e) {
+        console.error('failed to start libp2p', e)
+        setError(`failed to start libp2p ${e}`)
+      }
+    }
+
+    init()
+  }, [])
+
+  if (!libp2p) {
+    return <Booting error={error} />
+  }
+
+  return (
+    <libp2pContext.Provider value={{ libp2p }}>
+      <ChatProvider>{children}</ChatProvider>
+    </libp2pContext.Provider>
+  )
+}
+
+export function useLibp2pContext() {
+  return useContext(libp2pContext)
+}