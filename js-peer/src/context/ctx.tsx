--- conflicted
+++ resolved
@@ -1,16 +1,11 @@
 import React, { createContext, useContext, useState, useEffect, ReactNode } from 'react'
 import { startLibp2p } from '../lib/libp2p'
 import { ChatProvider } from './chat-ctx'
-<<<<<<< HEAD
 import type { Libp2p, PubSub } from '@libp2p/interface'
 import type { Identify } from '@libp2p/identify'
 import type { DirectMessage } from '@/lib/direct-message'
 import type { DelegatedRoutingV1HttpApiClient } from '@helia/delegated-routing-v1-http-api-client'
-=======
-import { PubSub } from '@libp2p/interface'
-import { Identify } from '@libp2p/identify'
 import { Booting } from '@/components/booting'
->>>>>>> 21cb6bb2
 
 export type Libp2pType = Libp2p<{
   pubsub: PubSub;
@@ -31,12 +26,8 @@
 // This is needed to prevent libp2p from instantiating more than once
 let loaded = false
 export function AppWrapper({ children }: WrapperProps) {
-<<<<<<< HEAD
   const [libp2p, setLibp2p] = useState<Libp2pType | undefined>(undefined)
-=======
-  const [libp2p, setLibp2p] = useState<Libp2pType>()
   const [error, setError] = useState('')
->>>>>>> 21cb6bb2
 
   useEffect(() => {
     const init = async () => {
