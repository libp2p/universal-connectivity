import Head from 'next/head'
import Nav from '@/components/nav'
import ChatContainer from '@/components/chat'
import ConnectionPanel from '@/components/connection-panel'
import { useState } from 'react'
import { useLibp2pContext } from '@/context/ctx'
<<<<<<< HEAD
import type { PeerUpdate } from '@libp2p/interface'
import { useCallback, useEffect, useState } from 'react'
import Image from 'next/image'
import { Multiaddr, multiaddr } from '@multiformats/multiaddr'
import { connectToMultiaddr } from '../lib/libp2p'
import Spinner from '@/components/spinner'
import PeerList from '@/components/peer-list'
import { peerIdFromString } from '@libp2p/peer-id'

export default function Home() {
  const { libp2p, connections } = useLibp2pContext()
  const [listenAddresses, setListenAddresses] = useState<Multiaddr[]>([])
  const [maddr, setMultiaddr] = useState('')
  const [dialling, setDialling] = useState(false)
  const [err, setErr] = useState('')

  useEffect(() => {
    const onPeerUpdate = (evt: CustomEvent<PeerUpdate>) => {
      const maddrs = evt.detail.peer.addresses?.map((p) => p.multiaddr)
      setListenAddresses(maddrs ?? [])
    }
    libp2p.addEventListener('self:peer:update', onPeerUpdate)

    return () => {
      libp2p.removeEventListener('self:peer:update', onPeerUpdate)
    }
  }, [libp2p, setListenAddresses])

  const handleConnectToMultiaddr = useCallback(
    async (e: React.MouseEvent<HTMLButtonElement>) => {
      setErr('')
      if (!maddr) {
        return
      }
      setDialling(true)
      try {
        if (maddr.startsWith('/')) {
          await connectToMultiaddr(libp2p)(multiaddr(maddr))
          setMultiaddr('')
        } else {
          const peerId = peerIdFromString(maddr.trim())
          await libp2p.dial(peerId)
          setMultiaddr('')
        }
      } catch (e: any) {
        setErr(e?.message ?? 'Error connecting')
      } finally {
        setDialling(false)
      }
    },
    [libp2p, maddr],
  )

  const handleMultiaddrChange = useCallback(
    (e: React.ChangeEvent<HTMLInputElement>) => {
      setMultiaddr(e.target.value)
    },
    [setMultiaddr],
  )
=======
import ConnectionInfoButton from '@/components/connection-info-button'

export default function Chat() {
  const [isConnectionPanelOpen, setIsConnectionPanelOpen] = useState(false)

  const handleOpenConnectionPanel = () => {
    setIsConnectionPanelOpen(true)
  }
>>>>>>> ec11a594

  return (
    <>
      <Head>
        <title>Universal Connectivity</title>
        <meta name="description" content="universal connectivity" />
        <meta name="viewport" content="width=device-width, initial-scale=1" />
        <link rel="icon" href="/favicon.ico" />
      </Head>
<<<<<<< HEAD
      <main className="min-h-full">
        <Nav />
        <div className="py-10">
          <header>
            <div className="mx-auto max-w-7xl px-2 sm:px-6 lg:px-8">
              <h1 className="text-3xl font-bold leading-tight tracking-tight text-gray-900 flex flex-row">
                <p className="mr-4">Universal Connectivity</p>
                <Image src="/libp2p-hero.svg" alt="libp2p logo" height="46" width="46" />
              </h1>
            </div>
          </header>
          <main>
            <div className="mx-auto max-w-7xl px-4 sm:px-6 lg:px-8">
              <ul className="my-2 space-y-2 break-all">
                <li className="">This PeerID: {libp2p.peerId.toString()}</li>
              </ul>
              Addresses:
              <ul className="my-2 space-y-2 break-all">
                {listenAddresses.map((ma, index) => (
                  <li className="text-xs text-gray-700" key={`ma-${index}`}>
                    {ma.toString()}
                  </li>
                ))}
              </ul>
              <div className="my-6 w-1/2">
                <label htmlFor="peer-id" className="block text-sm font-medium leading-6 text-gray-900">
                  multiaddr or PeerID to connect to
                </label>
                <div className="mt-2">
                  <input
                    value={maddr}
                    type="text"
                    name="peer-id"
                    id="peer-id"
                    className="block w-full rounded-md border-0 py-1.5 px-3 text-gray-900 shadow-sm ring-1 ring-inset ring-gray-300 placeholder:text-gray-400 focus:ring-2 focus:ring-inset focus:ring-indigo-600 sm:text-sm sm:leading-6"
                    placeholder="/ip4/127.0.0.1/.. or 12D3Koo..."
                    aria-describedby="multiaddr-id-description"
                    onChange={handleMultiaddrChange}
                  />
                </div>
                <button
                  type="button"
                  className={
                    'rounded-md bg-indigo-600 my-2 py-2 px-3 text-sm font-semibold text-white shadow-sm hover:bg-indigo-500 focus-visible:outline focus-visible:outline-2 focus-visible:outline-offset-2 focus-visible:outline-indigo-600' +
                    (dialling ? ' cursor-not-allowed' : '')
                  }
                  onClick={handleConnectToMultiaddr}
                  disabled={dialling}
                >
                  {dialling && <Spinner />} Connect{dialling && 'ing'}
                </button>
                {err && <p className="text-red-500">{err}</p>}
              </div>
              <div>
                {connections.length > 0 ? (
                  <>
                    <h3 className="text-xl">Connections ({connections.length}):</h3>
                    <PeerList connections={connections} />
                  </>
                ) : null}
              </div>
            </div>
          </main>
=======
      <main className="min-h-full flex flex-col">
        <Nav connectionInfoButton={<ConnectionInfoButton onClick={handleOpenConnectionPanel} />} />
        <div className="flex-1 mx-auto w-full max-w-7xl px-0 sm:px-2 pt-0 pb-2 lg:px-8">
          <div className="bg-white shadow-sm rounded-lg overflow-hidden border border-gray-200">
            <ChatContainer />
          </div>
>>>>>>> ec11a594
        </div>
      </main>
      <ConnectionPanel isOpen={isConnectionPanelOpen} onClose={() => setIsConnectionPanelOpen(false)} />
    </>
  )
}<|MERGE_RESOLUTION|>--- conflicted
+++ resolved
@@ -3,68 +3,6 @@
 import ChatContainer from '@/components/chat'
 import ConnectionPanel from '@/components/connection-panel'
 import { useState } from 'react'
-import { useLibp2pContext } from '@/context/ctx'
-<<<<<<< HEAD
-import type { PeerUpdate } from '@libp2p/interface'
-import { useCallback, useEffect, useState } from 'react'
-import Image from 'next/image'
-import { Multiaddr, multiaddr } from '@multiformats/multiaddr'
-import { connectToMultiaddr } from '../lib/libp2p'
-import Spinner from '@/components/spinner'
-import PeerList from '@/components/peer-list'
-import { peerIdFromString } from '@libp2p/peer-id'
-
-export default function Home() {
-  const { libp2p, connections } = useLibp2pContext()
-  const [listenAddresses, setListenAddresses] = useState<Multiaddr[]>([])
-  const [maddr, setMultiaddr] = useState('')
-  const [dialling, setDialling] = useState(false)
-  const [err, setErr] = useState('')
-
-  useEffect(() => {
-    const onPeerUpdate = (evt: CustomEvent<PeerUpdate>) => {
-      const maddrs = evt.detail.peer.addresses?.map((p) => p.multiaddr)
-      setListenAddresses(maddrs ?? [])
-    }
-    libp2p.addEventListener('self:peer:update', onPeerUpdate)
-
-    return () => {
-      libp2p.removeEventListener('self:peer:update', onPeerUpdate)
-    }
-  }, [libp2p, setListenAddresses])
-
-  const handleConnectToMultiaddr = useCallback(
-    async (e: React.MouseEvent<HTMLButtonElement>) => {
-      setErr('')
-      if (!maddr) {
-        return
-      }
-      setDialling(true)
-      try {
-        if (maddr.startsWith('/')) {
-          await connectToMultiaddr(libp2p)(multiaddr(maddr))
-          setMultiaddr('')
-        } else {
-          const peerId = peerIdFromString(maddr.trim())
-          await libp2p.dial(peerId)
-          setMultiaddr('')
-        }
-      } catch (e: any) {
-        setErr(e?.message ?? 'Error connecting')
-      } finally {
-        setDialling(false)
-      }
-    },
-    [libp2p, maddr],
-  )
-
-  const handleMultiaddrChange = useCallback(
-    (e: React.ChangeEvent<HTMLInputElement>) => {
-      setMultiaddr(e.target.value)
-    },
-    [setMultiaddr],
-  )
-=======
 import ConnectionInfoButton from '@/components/connection-info-button'
 
 export default function Chat() {
@@ -73,7 +11,6 @@
   const handleOpenConnectionPanel = () => {
     setIsConnectionPanelOpen(true)
   }
->>>>>>> ec11a594
 
   return (
     <>
@@ -83,78 +20,12 @@
         <meta name="viewport" content="width=device-width, initial-scale=1" />
         <link rel="icon" href="/favicon.ico" />
       </Head>
-<<<<<<< HEAD
-      <main className="min-h-full">
-        <Nav />
-        <div className="py-10">
-          <header>
-            <div className="mx-auto max-w-7xl px-2 sm:px-6 lg:px-8">
-              <h1 className="text-3xl font-bold leading-tight tracking-tight text-gray-900 flex flex-row">
-                <p className="mr-4">Universal Connectivity</p>
-                <Image src="/libp2p-hero.svg" alt="libp2p logo" height="46" width="46" />
-              </h1>
-            </div>
-          </header>
-          <main>
-            <div className="mx-auto max-w-7xl px-4 sm:px-6 lg:px-8">
-              <ul className="my-2 space-y-2 break-all">
-                <li className="">This PeerID: {libp2p.peerId.toString()}</li>
-              </ul>
-              Addresses:
-              <ul className="my-2 space-y-2 break-all">
-                {listenAddresses.map((ma, index) => (
-                  <li className="text-xs text-gray-700" key={`ma-${index}`}>
-                    {ma.toString()}
-                  </li>
-                ))}
-              </ul>
-              <div className="my-6 w-1/2">
-                <label htmlFor="peer-id" className="block text-sm font-medium leading-6 text-gray-900">
-                  multiaddr or PeerID to connect to
-                </label>
-                <div className="mt-2">
-                  <input
-                    value={maddr}
-                    type="text"
-                    name="peer-id"
-                    id="peer-id"
-                    className="block w-full rounded-md border-0 py-1.5 px-3 text-gray-900 shadow-sm ring-1 ring-inset ring-gray-300 placeholder:text-gray-400 focus:ring-2 focus:ring-inset focus:ring-indigo-600 sm:text-sm sm:leading-6"
-                    placeholder="/ip4/127.0.0.1/.. or 12D3Koo..."
-                    aria-describedby="multiaddr-id-description"
-                    onChange={handleMultiaddrChange}
-                  />
-                </div>
-                <button
-                  type="button"
-                  className={
-                    'rounded-md bg-indigo-600 my-2 py-2 px-3 text-sm font-semibold text-white shadow-sm hover:bg-indigo-500 focus-visible:outline focus-visible:outline-2 focus-visible:outline-offset-2 focus-visible:outline-indigo-600' +
-                    (dialling ? ' cursor-not-allowed' : '')
-                  }
-                  onClick={handleConnectToMultiaddr}
-                  disabled={dialling}
-                >
-                  {dialling && <Spinner />} Connect{dialling && 'ing'}
-                </button>
-                {err && <p className="text-red-500">{err}</p>}
-              </div>
-              <div>
-                {connections.length > 0 ? (
-                  <>
-                    <h3 className="text-xl">Connections ({connections.length}):</h3>
-                    <PeerList connections={connections} />
-                  </>
-                ) : null}
-              </div>
-            </div>
-          </main>
-=======
       <main className="min-h-full flex flex-col">
         <Nav connectionInfoButton={<ConnectionInfoButton onClick={handleOpenConnectionPanel} />} />
         <div className="flex-1 mx-auto w-full max-w-7xl px-0 sm:px-2 pt-0 pb-2 lg:px-8">
           <div className="bg-white shadow-sm rounded-lg overflow-hidden border border-gray-200">
             <ChatContainer />
           </div>
->>>>>>> ec11a594
         </div>
       </main>
       <ConnectionPanel isOpen={isConnectionPanelOpen} onClose={() => setIsConnectionPanelOpen(false)} />
