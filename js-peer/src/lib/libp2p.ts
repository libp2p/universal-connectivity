import {
  createDelegatedRoutingV1HttpApiClient,
  DelegatedRoutingV1HttpApiClient,
} from '@helia/delegated-routing-v1-http-api-client'
import { createLibp2p } from 'libp2p'
import { identify } from '@libp2p/identify'
import { peerIdFromString } from '@libp2p/peer-id'
import { noise } from '@chainsafe/libp2p-noise'
import { yamux } from '@chainsafe/libp2p-yamux'
import { Multiaddr } from '@multiformats/multiaddr'
import { sha256 } from 'multiformats/hashes/sha2'
import type { Connection, Message, SignedMessage, PeerId, Libp2p } from '@libp2p/interface'
import { gossipsub } from '@chainsafe/libp2p-gossipsub'
import { webSockets } from '@libp2p/websockets'
import { webTransport } from '@libp2p/webtransport'
import { webRTC, webRTCDirect } from '@libp2p/webrtc'
import { circuitRelayTransport } from '@libp2p/circuit-relay-v2'
import { pubsubPeerDiscovery } from '@libp2p/pubsub-peer-discovery'
import { ping } from '@libp2p/ping'
import { BOOTSTRAP_PEER_IDS, CHAT_FILE_TOPIC, CHAT_TOPIC, PUBSUB_PEER_DISCOVERY } from './constants'
import first from 'it-first'
import { forComponent, enable } from './logger'
import { directMessage } from './direct-message'
import type { Libp2pType } from '@/context/ctx'

const log = forComponent('libp2p')

export async function startLibp2p(): Promise<Libp2pType> {
  // enable verbose logging in browser console to view debug logs
  enable('ui*,libp2p*,-libp2p:connection-manager*,-*:trace')

  const delegatedClient = createDelegatedRoutingV1HttpApiClient('https://delegated-ipfs.dev')

  const relayListenAddrs = await getBootstrapMultiaddrs(delegatedClient)
  log('starting libp2p with relayListenAddrs: %o', relayListenAddrs)

  let libp2p: Libp2pType

  libp2p = await createLibp2p({
    addresses: {
      listen: [
        // 👇 Listen for webRTC connection
        '/webrtc',
        ...relayListenAddrs,
      ],
    },
    transports: [
      webTransport(),
      webSockets(),
      webRTC(),
      // 👇 Required to estalbish connections with peers supporting WebRTC-direct, e.g. the Rust-peer
      webRTCDirect(),
      // 👇 Required to create circuit relay reservations in order to hole punch browser-to-browser WebRTC connections
      circuitRelayTransport(),
    ],
    connectionEncrypters: [noise()],
    streamMuxers: [yamux()],
    connectionGater: {
      denyDialMultiaddr: async () => false,
    },
    peerDiscovery: [
      pubsubPeerDiscovery({
        interval: 10_000,
        topics: [PUBSUB_PEER_DISCOVERY],
        listenOnly: false,
      }),
<<<<<<< HEAD
      bootstrap({
        // The app-specific bootstrappers that use WebTransport and WebRTC-direct and have ephemeral multiadrrs
        // that are resolved above using the delegated routing API
        list: bootstrapAddrs
      }),
=======
>>>>>>> 18f0504e
    ],
    services: {
      pubsub: gossipsub({
        allowPublishToZeroTopicPeers: true,
        msgIdFn: msgIdFnStrictNoSign,
        ignoreDuplicatePublishError: true,
      }),
      // Delegated routing helps us discover the ephemeral multiaddrs of the dedicated go and rust bootstrap peers
      // This relies on the public delegated routing endpoint https://docs.ipfs.tech/concepts/public-utilities/#delegated-routing
      delegatedRouting: () => delegatedClient,
      identify: identify(),
      // Custom protocol for direct messaging
      directMessage: directMessage(),
      ping: ping(),
    },
  })

  if (!libp2p) {
    throw new Error('Failed to create libp2p node')
  }

  libp2p.services.pubsub.subscribe(CHAT_TOPIC)
  libp2p.services.pubsub.subscribe(CHAT_FILE_TOPIC)

  libp2p.addEventListener('self:peer:update', ({ detail: { peer } }) => {
    const multiaddrs = peer.addresses.map(({ multiaddr }) => multiaddr)
    log(`changed multiaddrs: peer ${peer.id.toString()} multiaddrs: ${multiaddrs}`)
  })

  // 👇 explicitly dial peers discovered via pubsub
  libp2p.addEventListener('peer:discovery', (event) => {
    const { multiaddrs, id } = event.detail

    if (libp2p.getConnections(id)?.length > 0) {
      log(`Already connected to peer %s. Will not try dialling`, id)
      return
    }

    dialWebRTCMaddrs(libp2p, multiaddrs)
  })

  return libp2p
}


// message IDs are used to dedupe inbound messages
// every agent in network should use the same message id function
// messages could be perceived as duplicate if this isnt added (as opposed to rust peer which has unique message ids)
export async function msgIdFnStrictNoSign(msg: Message): Promise<Uint8Array> {
  var enc = new TextEncoder()

  const signedMessage = msg as SignedMessage
  const encodedSeqNum = enc.encode(signedMessage.sequenceNumber.toString())
  return await sha256.encode(encodedSeqNum)
}

// Function which dials one maddr at a time to avoid establishing multiple connections to the same peer
async function dialWebRTCMaddrs(libp2p: Libp2p, multiaddrs: Multiaddr[]): Promise<void> {
  // Filter webrtc (browser-to-browser) multiaddrs
  const webRTCMadrs = multiaddrs.filter((maddr) => maddr.protoNames().includes('webrtc'))
  log(`dialling WebRTC multiaddrs: %o`, webRTCMadrs)

  for (const addr of webRTCMadrs) {
    try {
      log(`attempting to dial webrtc multiaddr: %o`, addr)
      await libp2p.dial(addr)
      return // if we succeed dialing the peer, no need to try another address
    } catch (error) {
      log.error(`failed to dial webrtc multiaddr: %o`, addr)
    }
  }
}

export const connectToMultiaddr = (libp2p: Libp2p) => async (multiaddr: Multiaddr) => {
  log(`dialling: %a`, multiaddr)
  try {
    const conn = await libp2p.dial(multiaddr)
    log('connected to %p on %a', conn.remotePeer, conn.remoteAddr)
    return conn
  } catch (e) {
    console.error(e)
    throw e
  }
}

// Function which resolves PeerIDs of rust/go bootstrap nodes to multiaddrs dialable from the browser
// Returns both the dialable multiaddrs in addition to the relay
async function getBootstrapMultiaddrs(client: DelegatedRoutingV1HttpApiClient): Promise<string[]> {
  const peers = await Promise.all(BOOTSTRAP_PEER_IDS.map((peerId) => first(client.getPeers(peerIdFromString(peerId)))))

  const relayListenAddrs = []
  for (const p of peers) {
    if (p && p.Addrs.length > 0) {
      for (const maddr of p.Addrs) {
        const protos = maddr.protoNames()
        // Note: narrowing to Secure WebSockets and IP4 addresses to avoid potential issues with ipv6
        // https://github.com/libp2p/js-libp2p/issues/2977
        if (protos.includes('tls') && protos.includes('ws') && protos.includes('ip4')) {
          if (maddr.nodeAddress().address === '127.0.0.1') continue // skip loopback
          relayListenAddrs.push(getRelayListenAddr(maddr, p.ID))
        }
      }
    }
  }
  return relayListenAddrs
}

// Constructs a multiaddr string representing the circuit relay v2 listen address for a relayed connection to the given peer.
const getRelayListenAddr = (maddr: Multiaddr, peer: PeerId): string =>
  `${maddr.toString()}/p2p/${peer.toString()}/p2p-circuit`

export const getFormattedConnections = (connections: Connection[]) =>
  connections.map((conn) => ({
    peerId: conn.remotePeer,
    protocols: [...new Set(conn.remoteAddr.protoNames())],
  }))<|MERGE_RESOLUTION|>--- conflicted
+++ resolved
@@ -64,14 +64,11 @@
         topics: [PUBSUB_PEER_DISCOVERY],
         listenOnly: false,
       }),
-<<<<<<< HEAD
       bootstrap({
         // The app-specific bootstrappers that use WebTransport and WebRTC-direct and have ephemeral multiadrrs
         // that are resolved above using the delegated routing API
         list: bootstrapAddrs
       }),
-=======
->>>>>>> 18f0504e
     ],
     services: {
       pubsub: gossipsub({
