import { createLibp2p, Libp2p } from 'libp2p'
import { identifyService } from 'libp2p/identify'
import { noise } from '@chainsafe/libp2p-noise'
import { yamux } from '@chainsafe/libp2p-yamux'
import { bootstrap } from '@libp2p/bootstrap'
import { kadDHT } from '@libp2p/kad-dht'
import {
  multiaddr,
  Multiaddr,
} from '@multiformats/multiaddr'
import { sha256 } from 'multiformats/hashes/sha2'
import type { Message, SignedMessage } from '@libp2p/interface-pubsub'
import { gossipsub } from '@chainsafe/libp2p-gossipsub'
import { webSockets } from '@libp2p/websockets'
import { webTransport } from '@libp2p/webtransport'
import { webRTC, webRTCDirect } from '@libp2p/webrtc'
import { CHAT_TOPIC, CIRCUIT_RELAY_CODE, WEBRTC_BOOTSTRAP_NODE, WEBTRANSPORT_BOOTSTRAP_NODE } from './constants'
import * as filters from "@libp2p/websockets/filters"
import { circuitRelayTransport } from 'libp2p/circuit-relay'

export async function startLibp2p() {
  // localStorage.debug = 'libp2p*,-*:trace'
  // application-specific data lives in the datastore

  const libp2p = await createLibp2p({
    addresses: {
      listen: [
        '/webrtc'
      ]
    },
    transports: [
      webTransport(),
      webSockets({
        filter: filters.all,
      }),
      webRTC({
        rtcConfiguration: {
          iceServers:[{
            urls: [
              'stun:stun.l.google.com:19302',
              'stun:global.stun.twilio.com:3478'
            ]
          }]
        }
      }),
      webRTCDirect(),
      circuitRelayTransport({
        discoverRelays: 1,
      })
    ],
    connectionManager: {
      maxConnections: 10,
      minConnections: 5
    },
    connectionEncryption: [noise()],
    streamMuxers: [yamux()],
    peerDiscovery: [
      bootstrap({
        list: [
<<<<<<< HEAD
          BOOTSTRAP_NODE,
          '/dnsaddr/bootstrap.libp2p.io/p2p/QmNnooDu7bfjPFoTZYxMNLWUQJyrVwtbZg5gBMjTezGAJN',
          '/dnsaddr/bootstrap.libp2p.io/p2p/QmQCU2EcMqAqQPR2i9bChDtGNJchTbq5TbXJJ16u19uLTa',
          '/dnsaddr/bootstrap.libp2p.io/p2p/QmbLHAnMoJPWSCR5Zhtx6BHJX9KiKNN6tpvbUcqanj75Nb',
          '/dnsaddr/bootstrap.libp2p.io/p2p/QmcZf59bWwK5XFi76CZX8cbJ4BhTzzA3gU1ZjYZcYW3dwt'
          // Local Rust Peer Bootstrap node
          //  "/ip4/127.0.0.1/udp/9090/webrtc-direct/certhash/uEiA2twAWww-g6fXsJe6JPlROwCHbRj6fNgr_WHxiQGEK3g/p2p/12D3KooWLTB1SrjyF8R5Z1MKErcV8abs26eo4LpadQKWsxMUcDBJ"
=======
          WEBRTC_BOOTSTRAP_NODE,
          WEBTRANSPORT_BOOTSTRAP_NODE,
>>>>>>> 4a309e5f
        ],
      }),
    ],
    services: {
      pubsub: gossipsub({
        allowPublishToZeroPeers: true,
        msgIdFn: msgIdFnStrictNoSign,
        ignoreDuplicatePublishError: true,
      }),
      dht: kadDHT(),
      identify: identifyService()
    }
  })

  libp2p.services.pubsub.subscribe(CHAT_TOPIC)

  libp2p.addEventListener('self:peer:update', ({detail: { peer }}) => {
    const multiaddrs = peer.addresses.map(({ multiaddr }) => multiaddr)

    console.log(`changed multiaddrs: peer ${peer.id.toString()} multiaddrs: ${multiaddrs}`)
    setWebRTCRelayAddress(multiaddrs, libp2p.peerId.toString())
  })

  return libp2p
}

// message IDs are used to dedupe inbound messages
// every agent in network should use the same message id function
// messages could be perceived as duplicate if this isnt added (as opposed to rust peer which has unique message ids)
export async function msgIdFnStrictNoSign(msg: Message): Promise<Uint8Array> {
  var enc = new TextEncoder();

  const signedMessage = msg as SignedMessage
  const encodedSeqNum = enc.encode(signedMessage.sequenceNumber.toString());
  return await sha256.encode(encodedSeqNum)
}


export const setWebRTCRelayAddress = (maddrs: Multiaddr[], peerId: string) => {
  maddrs.forEach((maddr) => {
    if (maddr.protoCodes().includes(CIRCUIT_RELAY_CODE)) {

      const webRTCrelayAddress = multiaddr(maddr.toString() + '/webrtc/p2p/' + peerId)

      console.log(`Listening on '${webRTCrelayAddress.toString()}'`)
    }
  })
}

export const connectToMultiaddr =
  (libp2p: Libp2p) => async (multiaddr: Multiaddr) => {
    console.log(`dialling: ${multiaddr.toString()}`)
    try {
      const conn = await libp2p.dial(multiaddr)
      console.info('connected to', conn.remotePeer, 'on', conn.remoteAddr)
      return conn
    } catch (e) {
      console.error(e)
      throw e
    }
}
<|MERGE_RESOLUTION|>--- conflicted
+++ resolved
@@ -57,18 +57,14 @@
     peerDiscovery: [
       bootstrap({
         list: [
-<<<<<<< HEAD
-          BOOTSTRAP_NODE,
           '/dnsaddr/bootstrap.libp2p.io/p2p/QmNnooDu7bfjPFoTZYxMNLWUQJyrVwtbZg5gBMjTezGAJN',
           '/dnsaddr/bootstrap.libp2p.io/p2p/QmQCU2EcMqAqQPR2i9bChDtGNJchTbq5TbXJJ16u19uLTa',
           '/dnsaddr/bootstrap.libp2p.io/p2p/QmbLHAnMoJPWSCR5Zhtx6BHJX9KiKNN6tpvbUcqanj75Nb',
-          '/dnsaddr/bootstrap.libp2p.io/p2p/QmcZf59bWwK5XFi76CZX8cbJ4BhTzzA3gU1ZjYZcYW3dwt'
+          '/dnsaddr/bootstrap.libp2p.io/p2p/QmcZf59bWwK5XFi76CZX8cbJ4BhTzzA3gU1ZjYZcYW3dwt',
           // Local Rust Peer Bootstrap node
           //  "/ip4/127.0.0.1/udp/9090/webrtc-direct/certhash/uEiA2twAWww-g6fXsJe6JPlROwCHbRj6fNgr_WHxiQGEK3g/p2p/12D3KooWLTB1SrjyF8R5Z1MKErcV8abs26eo4LpadQKWsxMUcDBJ"
-=======
           WEBRTC_BOOTSTRAP_NODE,
           WEBTRANSPORT_BOOTSTRAP_NODE,
->>>>>>> 4a309e5f
         ],
       }),
     ],
