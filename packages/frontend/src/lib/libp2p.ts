--- conflicted
+++ resolved
@@ -51,25 +51,16 @@
     }),],
     connectionEncryption: [noise()],
     streamMuxers: [yamux()],
-<<<<<<< HEAD
-    // peerDiscovery: [
-    //   bootstrap({
-    //     list: [
-    //      '/ip4/127.0.0.1/udp/9096/quic-v1/webtransport/certhash/uEiD2f436OSu_e4bWAu2djQPUZdzexJanzlW92uBVz7H7qg/certhash/uEiA2o6viZT2bPiZvkgts_zeiP2JiMF1PEYjtfEYxGpEzwA/p2p/12D3KooWEMhCiXfgYuo6kzep7F5gLbj8rGnncSxvS8zShKgeEnGS',
-    //     ],
-    //   }),
-    // ],
-=======
     peerDiscovery: [
       bootstrap({
         list: [
-          BOOTSTRAP_NODE,
+          // BOOTSTRAP_NODE,
+          '/ip4/192.168.1.5/udp/9095/quic-v1/webtransport/certhash/uEiA2o6viZT2bPiZvkgts_zeiP2JiMF1PEYjtfEYxGpEzwA/certhash/uEiBJTWXIcmr0PVUPaTE_SpQCSftS_dwTgBx3NLdtGl_bkg/p2p/12D3KooWEMhCiXfgYuo6kzep7F5gLbj8rGnncSxvS8zShKgeEnGS',
           // Local Rust Peer Bootstrap node
           //  "/ip4/127.0.0.1/udp/9090/webrtc-direct/certhash/uEiA2twAWww-g6fXsJe6JPlROwCHbRj6fNgr_WHxiQGEK3g/p2p/12D3KooWLTB1SrjyF8R5Z1MKErcV8abs26eo4LpadQKWsxMUcDBJ"
         ],
       }),
     ],
->>>>>>> 9d8e3412
     pubsub: gossipsub({
       allowPublishToZeroPeers: true,
       msgIdFn: msgIdFnStrictNoSign,
@@ -134,4 +125,3 @@
       throw e
     }
 }
-
