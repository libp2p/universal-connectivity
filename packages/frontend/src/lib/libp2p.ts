import { createLibp2p } from 'libp2p'
import { noise } from '@chainsafe/libp2p-noise'
import { yamux } from '@chainsafe/libp2p-yamux'
import { bootstrap } from '@libp2p/bootstrap'
import { kadDHT } from '@libp2p/kad-dht'
import {
  multiaddr,
  Multiaddr,
} from '@multiformats/multiaddr'
import { sha256 } from 'multiformats/hashes/sha2'
import type { Message, SignedMessage } from '@libp2p/interface-pubsub'
import { gossipsub } from '@chainsafe/libp2p-gossipsub'
import { webSockets } from '@libp2p/websockets'
import { webTransport } from '@libp2p/webtransport'
import { webRTC, webRTCDirect } from '@libp2p/webrtc'
import { BOOTSTRAP_NODE, CHAT_TOPIC, CIRCUIT_RELAY_CODE } from './constants'
import * as filters from "@libp2p/websockets/filters"

// @ts-ignore
import { circuitRelayTransport } from 'libp2p/circuit-relay'


export async function startLibp2p() {
  // localStorage.debug = 'libp2p*,-*:trace'
  // application-specific data lives in the datastore

  // libp2p is the networking layer that underpins Helia
  const libp2p = await createLibp2p({
    dht: kadDHT({protocolPrefix: "/universal-connectivity"}),
    transports: [webTransport(), webSockets({
      filter: filters.all,
    }), webRTC({
      rtcConfiguration: {
        iceServers:[
          {
            urls: [
              'stun:stun.l.google.com:19302',
              'stun:global.stun.twilio.com:3478'
            ]
          }
        ]
      }
    }), webRTCDirect(), circuitRelayTransport({
      discoverRelays: 10,
    }),],
    connectionEncryption: [noise()],
    connectionManager: {
      maxConnections: 100,
      minConnections: 1,
    },
    streamMuxers: [yamux()],
    peerDiscovery: [
      bootstrap({
        list: [
<<<<<<< HEAD
          // BOOTSTRAP_NODE,
          '/ip4/127.0.0.1/udp/9090/webrtc-direct/certhash/uEiA2twAWww-g6fXsJe6JPlROwCHbRj6fNgr_WHxiQGEK3g/p2p/12D3KooWLTB1SrjyF8R5Z1MKErcV8abs26eo4LpadQKWsxMUcDBJ'
=======
         '/ip4/18.195.246.16/udp/9090/webrtc-direct/certhash/uEiA8EDMfADmULSe2Bm1vVDSmN2RQPvY5MXkEZVOSyD1y2w/p2p/12D3KooWSmtsbL2ukwVwf8gDoTYZHnCd7sVNNVdMnCa4MkWjLujm',
>>>>>>> 24b0867a
        ],
      }),
    ],
    pubsub: gossipsub({
      allowPublishToZeroPeers: true,
      msgIdFn: msgIdFnStrictNoSign,
      ignoreDuplicatePublishError: true,
    }),
    identify: {
      maxPushOutgoingStreams: 2,
    },
    autonat: {
      startupDelay: 60 * 60 *24 * 1000,
    },
  })

  libp2p.pubsub.subscribe(CHAT_TOPIC)

  libp2p.peerStore.addEventListener('change:multiaddrs', ({detail: {peerId, multiaddrs}}) => {

    console.log(`changed multiaddrs: peer ${peerId.toString()} multiaddrs: ${multiaddrs}`)
    setWebRTCRelayAddress(multiaddrs, libp2p.peerId.toString())
  })

  return libp2p
}

// message IDs are used to dedup inbound messages
// every agent in network should use the same message id function
// messages could be perceived as duplicate if this isnt added (as opposed to rust peer which has unique message ids)
export async function msgIdFnStrictNoSign(msg: Message): Promise<Uint8Array> {
  var enc = new TextEncoder();

  const signedMessage = msg as SignedMessage
  const encodedSeqNum = enc.encode(signedMessage.sequenceNumber.toString());
  return await sha256.encode(encodedSeqNum)
}


export const setWebRTCRelayAddress = (maddrs: Multiaddr[], peerId: string) => {
  maddrs.forEach((maddr) => {
    if (maddr.protoCodes().includes(CIRCUIT_RELAY_CODE)) {

      const webRTCrelayAddress = multiaddr(maddr.toString() + '/webrtc/p2p/' + peerId)

      console.log(`Listening on '${webRTCrelayAddress.toString()}'`)
    }
  })
}
<|MERGE_RESOLUTION|>--- conflicted
+++ resolved
@@ -52,12 +52,7 @@
     peerDiscovery: [
       bootstrap({
         list: [
-<<<<<<< HEAD
-          // BOOTSTRAP_NODE,
-          '/ip4/127.0.0.1/udp/9090/webrtc-direct/certhash/uEiA2twAWww-g6fXsJe6JPlROwCHbRj6fNgr_WHxiQGEK3g/p2p/12D3KooWLTB1SrjyF8R5Z1MKErcV8abs26eo4LpadQKWsxMUcDBJ'
-=======
-         '/ip4/18.195.246.16/udp/9090/webrtc-direct/certhash/uEiA8EDMfADmULSe2Bm1vVDSmN2RQPvY5MXkEZVOSyD1y2w/p2p/12D3KooWSmtsbL2ukwVwf8gDoTYZHnCd7sVNNVdMnCa4MkWjLujm',
->>>>>>> 24b0867a
+          BOOTSTRAP_NODE,
         ],
       }),
     ],
