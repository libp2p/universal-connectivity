import { createLibp2p, Libp2p } from 'libp2p'
import { noise } from '@chainsafe/libp2p-noise'
import { yamux } from '@chainsafe/libp2p-yamux'
import { bootstrap } from '@libp2p/bootstrap'
import { kadDHT } from '@libp2p/kad-dht'
import {
  multiaddr,
  Multiaddr,
} from '@multiformats/multiaddr'
import { sha256 } from 'multiformats/hashes/sha2'
import type { Message, SignedMessage } from '@libp2p/interface-pubsub'
import { gossipsub } from '@chainsafe/libp2p-gossipsub'
import { webSockets } from '@libp2p/websockets'
import { webTransport } from '@libp2p/webtransport'
import { webRTC, webRTCDirect } from '@libp2p/webrtc'
import { BOOTSTRAP_NODE, CHAT_TOPIC, CIRCUIT_RELAY_CODE } from './constants'
import * as filters from "@libp2p/websockets/filters"

// @ts-ignore
import { circuitRelayTransport, circuitRelayServer } from 'libp2p/circuit-relay'


export async function startLibp2p() {
  // localStorage.debug = 'libp2p*,-*:trace'
  // application-specific data lives in the datastore

  // libp2p is the networking layer that underpins Helia
  const libp2p = await createLibp2p({
    // set the inbound and outbound stream limits to these values
    // because we were seeing a lot of the default limits being hit
    dht: kadDHT({protocolPrefix: "/universal-connectivity", maxInboundStreams: 1000, maxOutboundStreams: 1000, clientMode: true}),
    transports: [webTransport(), webSockets({
      filter: filters.all,
    }), webRTC({
      rtcConfiguration: {
        iceServers:[
          {
            urls: [
              'stun:stun.l.google.com:19302',
              'stun:global.stun.twilio.com:3478'
            ]
          }
        ]
      }
    }), webRTCDirect(), circuitRelayTransport({
      discoverRelays: 10,
    }),],
    connectionEncryption: [noise()],
    connectionManager: {
      maxConnections: 200,
      minConnections: 1,
    },
    streamMuxers: [yamux()],
    peerDiscovery: [
      bootstrap({
        list: [
<<<<<<< HEAD
          // BOOTSTRAP_NODE,
          '/ip4/127.0.0.1/udp/9090/webrtc-direct/certhash/uEiBy_U1UNQ0IDvot_PKlQM_QeU3yx-zCAVaMxxVm2JxWBg/p2p/12D3KooWSFfVyasFDa4NBQMzTmzSQBehUV92Exs9dsGjr9DL5TS3',
=======
          BOOTSTRAP_NODE,
          // Local Rust Peer Bootstrap node
          //  "/ip4/127.0.0.1/udp/9090/webrtc-direct/certhash/uEiA2twAWww-g6fXsJe6JPlROwCHbRj6fNgr_WHxiQGEK3g/p2p/12D3KooWLTB1SrjyF8R5Z1MKErcV8abs26eo4LpadQKWsxMUcDBJ"
>>>>>>> 950a3ede
        ],
      }),
    ],
    pubsub: gossipsub({
      allowPublishToZeroPeers: true,
      msgIdFn: msgIdFnStrictNoSign,
      ignoreDuplicatePublishError: true,
    }),
    identify: {
      // these are set because we were seeing a lot of identify and identify push
      // stream limits being hit
      maxPushOutgoingStreams: 1000,
      maxPushIncomingStreams: 1000,
      maxInboundStreams: 1000,
      maxOutboundStreams: 1000,
    },
    autonat: {
      startupDelay: 60 * 60 *24 * 1000,
    },
    // This allows the browser node to act as a relay
    // this is set because this seems to be the only
    // way to set the inbound and outbound hop stream limits
    // We were seeing the default limit of 64 being hit and resulting errors
    relay: circuitRelayServer({
        maxInboundHopStreams: 1000,
        maxOutboundHopStreams: 1000
    }),
  })

  libp2p.pubsub.subscribe(CHAT_TOPIC)

  libp2p.peerStore.addEventListener('change:multiaddrs', ({detail: {peerId, multiaddrs}}) => {

    console.log(`changed multiaddrs: peer ${peerId.toString()} multiaddrs: ${multiaddrs}`)
    setWebRTCRelayAddress(multiaddrs, libp2p.peerId.toString())
  })

  return libp2p
}

// message IDs are used to dedup inbound messages
// every agent in network should use the same message id function
// messages could be perceived as duplicate if this isnt added (as opposed to rust peer which has unique message ids)
export async function msgIdFnStrictNoSign(msg: Message): Promise<Uint8Array> {
  var enc = new TextEncoder();

  const signedMessage = msg as SignedMessage
  const encodedSeqNum = enc.encode(signedMessage.sequenceNumber.toString());
  return await sha256.encode(encodedSeqNum)
}


export const setWebRTCRelayAddress = (maddrs: Multiaddr[], peerId: string) => {
  maddrs.forEach((maddr) => {
    if (maddr.protoCodes().includes(CIRCUIT_RELAY_CODE)) {

      const webRTCrelayAddress = multiaddr(maddr.toString() + '/webrtc/p2p/' + peerId)

      console.log(`Listening on '${webRTCrelayAddress.toString()}'`)
    }
  })
}

export const connectToMultiaddr =
  (libp2p: Libp2p) => async (multiaddr: Multiaddr) => {
    console.log(`dialling: ${multiaddr.toString()}`)
    try {
      const conn = await libp2p.dial(multiaddr)
      console.info('connected to', conn.remotePeer, 'on', conn.remoteAddr)
      return conn
    } catch (e) {
      console.error(e)
      throw e
    }
}
<|MERGE_RESOLUTION|>--- conflicted
+++ resolved
@@ -54,14 +54,9 @@
     peerDiscovery: [
       bootstrap({
         list: [
-<<<<<<< HEAD
-          // BOOTSTRAP_NODE,
-          '/ip4/127.0.0.1/udp/9090/webrtc-direct/certhash/uEiBy_U1UNQ0IDvot_PKlQM_QeU3yx-zCAVaMxxVm2JxWBg/p2p/12D3KooWSFfVyasFDa4NBQMzTmzSQBehUV92Exs9dsGjr9DL5TS3',
-=======
           BOOTSTRAP_NODE,
           // Local Rust Peer Bootstrap node
           //  "/ip4/127.0.0.1/udp/9090/webrtc-direct/certhash/uEiA2twAWww-g6fXsJe6JPlROwCHbRj6fNgr_WHxiQGEK3g/p2p/12D3KooWLTB1SrjyF8R5Z1MKErcV8abs26eo4LpadQKWsxMUcDBJ"
->>>>>>> 950a3ede
         ],
       }),
     ],
