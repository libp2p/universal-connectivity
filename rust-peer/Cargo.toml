[package]
name = "rust-libp2p-webrtc-peer"
version = "0.1.0"
edition = "2021"

# See more keys and their definitions at https://doc.rust-lang.org/cargo/reference/manifest.html

[dependencies]
anyhow = "1.0"
clap = { version = "4.1.11", features = ["derive"] }
env_logger = "0.10.0"
futures = "0.3.27"
futures-timer = "3.0.2"
<<<<<<< HEAD
libp2p = { version = "0.52.3", features = ["identify", "tokio", "gossipsub", "macros", "relay", "kad", "rsa", "ed25519", "quic", "request-response"] }
=======
libp2p = { version = "0.52.3", features = ["identify", "ping", "tokio", "gossipsub", "macros", "relay", "kad", "rsa", "ed25519", "quic", "request-response", "dns"] }
>>>>>>> bc82d16a
libp2p-webrtc = { version = "0.6.0-alpha", features = ["tokio", "pem"] }
log = "0.4.17"
rand = "0.8.5"
tokio = { version = "1.27.0", features = ["full"] }
tokio-util = { version = "0.7", features = ["full"] }
async-trait = "0.1.68"<|MERGE_RESOLUTION|>--- conflicted
+++ resolved
@@ -11,11 +11,7 @@
 env_logger = "0.10.0"
 futures = "0.3.27"
 futures-timer = "3.0.2"
-<<<<<<< HEAD
-libp2p = { version = "0.52.3", features = ["identify", "tokio", "gossipsub", "macros", "relay", "kad", "rsa", "ed25519", "quic", "request-response"] }
-=======
-libp2p = { version = "0.52.3", features = ["identify", "ping", "tokio", "gossipsub", "macros", "relay", "kad", "rsa", "ed25519", "quic", "request-response", "dns"] }
->>>>>>> bc82d16a
+libp2p = { version = "0.52.3", features = ["identify", "tokio", "gossipsub", "macros", "relay", "kad", "rsa", "ed25519", "quic", "request-response", "dns"] }
 libp2p-webrtc = { version = "0.6.0-alpha", features = ["tokio", "pem"] }
 log = "0.4.17"
 rand = "0.8.5"
