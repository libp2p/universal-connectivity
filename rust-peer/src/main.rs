mod protocol;

use anyhow::{Context, Result};
use clap::Parser;
use futures::future::{select, Either};
use futures::StreamExt;

use libp2p::request_response::{self, ProtocolSupport};
use libp2p::{
    core::muxing::StreamMuxerBox,
    gossipsub, identify, identity,
    kad::record::store::MemoryStore,
    kad::{Kademlia, KademliaConfig},
    multiaddr::{Multiaddr, Protocol},
    quic, relay,
    swarm::{NetworkBehaviour, Swarm, SwarmBuilder, SwarmEvent},
    PeerId, StreamProtocol, Transport,
};
use libp2p_webrtc as webrtc;
use libp2p_webrtc::tokio::Certificate;
use log::{debug, error, info, warn};
use protocol::FileExchangeCodec;
use std::iter;
use std::net::{IpAddr, Ipv4Addr};
use std::path::Path;
use std::{
    collections::hash_map::DefaultHasher,
    hash::{Hash, Hasher},
    time::{Duration, Instant},
};
use tokio::fs;

use crate::protocol::FileRequest;

const TICK_INTERVAL: Duration = Duration::from_secs(15);
const KADEMLIA_PROTOCOL_NAME: StreamProtocol =
    StreamProtocol::new("/universal-connectivity/lan/kad/1.0.0");
const FILE_EXCHANGE_PROTOCOL: StreamProtocol =
    StreamProtocol::new("/universal-connectivity-file/1");
const PORT_WEBRTC: u16 = 9090;
const PORT_QUIC: u16 = 9091;
const LOCAL_KEY_PATH: &str = "./local_key";
const LOCAL_CERT_PATH: &str = "./cert.pem";
<<<<<<< HEAD
const BOOTSTRAP_NODE: &str = "/dns/universal-connectivity-rust-peer.fly.dev/udp/9091/quic-v1";
=======
const GOSSIPSUB_CHAT_TOPIC: &str = "universal-connectivity";
const GOSSIPSUB_CHAT_FILE_TOPIC: &str = "universal-connectivity-file";
>>>>>>> 05e84d84

#[derive(Debug, Parser)]
#[clap(name = "universal connectivity rust peer")]
struct Opt {
    /// Address to listen on.
    #[clap(long, env)]
    listen_address: Option<String>,

    /// If known, the external address of this node.
    ///
    /// Will be used to correctly advertise our external address across all transports.
    #[clap(long, env)]
    external_address: Option<IpAddr>,
}

/// An example WebRTC peer that will accept connections
#[tokio::main]
async fn main() -> Result<()> {
    env_logger::Builder::from_env(env_logger::Env::default().default_filter_or("info")).init();

    let opt = Opt::parse();
    let local_key = read_or_create_identity(Path::new(LOCAL_KEY_PATH))
        .await
        .context("Failed to read identity")?;
    let webrtc_cert = read_or_create_certificate(Path::new(LOCAL_CERT_PATH))
        .await
        .context("Failed to read certificate")?;

    let mut swarm = create_swarm(local_key, webrtc_cert)?;

    let address_webrtc = Multiaddr::from(Ipv4Addr::UNSPECIFIED)
        .with(Protocol::Udp(PORT_WEBRTC))
        .with(Protocol::WebRTCDirect);

    let address_quic = Multiaddr::from(Ipv4Addr::UNSPECIFIED)
        .with(Protocol::Udp(PORT_QUIC))
        .with(Protocol::QuicV1);

    swarm
        .listen_on(address_webrtc.clone())
        .expect("listen on webrtc");
    swarm
        .listen_on(address_quic.clone())
        .expect("listen on quic");

    if let Some(listen_address) = opt.listen_address {
        // match on whether the listen address string is an IP address or not (do nothing if not)
        match listen_address.parse::<IpAddr>() {
            Ok(ip) => {
                let opt_address_webrtc = Multiaddr::from(ip)
                    .with(Protocol::Udp(PORT_WEBRTC))
                    .with(Protocol::WebRTCDirect);
                swarm.add_external_address(opt_address_webrtc);
            }
            Err(_) => {
                debug!(
                    "listen_address provided is not an IP address: {}",
                    listen_address
                )
            }
        }
    }

    swarm
        .dial(BOOTSTRAP_NODE.parse::<Multiaddr>().expect("boostrap address to be valid"))
        .expect("a valid remote address to be provided");

    let chat_topic_hash = gossipsub::IdentTopic::new(GOSSIPSUB_CHAT_TOPIC).hash();
    let file_topic_hash = gossipsub::IdentTopic::new(GOSSIPSUB_CHAT_FILE_TOPIC).hash();

    let mut tick = futures_timer::Delay::new(TICK_INTERVAL);

    let now = Instant::now();
    loop {
        match select(swarm.next(), &mut tick).await {
            Either::Left((event, _)) => match event.unwrap() {
                SwarmEvent::NewListenAddr { address, .. } => {
                    let p2p_address = address.with(Protocol::P2p(*swarm.local_peer_id()));
                    info!("Listen p2p address: {p2p_address:?}");

                    if let Some(external_ip) = opt.external_address {
                        let external_address = address.replace(0, |p| Some(external_ip.into())).expect("address.len > 1 and we always return `Some`");

                        swarm.add_external_address(external_address);
                    }
                }
                SwarmEvent::ConnectionEstablished { peer_id, .. } => {
                    info!("Connected to {peer_id}");
                }
                SwarmEvent::OutgoingConnectionError { peer_id, error, .. } => {
                    warn!("Failed to dial {peer_id:?}: {error}");
                }
                SwarmEvent::ConnectionClosed { peer_id, cause, .. } => {
                    warn!("Connection to {peer_id} closed: {cause:?}");
                    swarm.behaviour_mut().kademlia.remove_peer(&peer_id);
                    info!("Removed {peer_id} from the routing table (if it was in there).");
                }
                SwarmEvent::Behaviour(BehaviourEvent::Relay(e)) => {
                    debug!("{:?}", e);
                }
                SwarmEvent::Behaviour(BehaviourEvent::Gossipsub(
                    libp2p::gossipsub::Event::Message {
                        message_id: _,
                        propagation_source: _,
                        message,
                    },
                )) => {
                    if message.topic == chat_topic_hash {
                        info!(
                            "Received message from {:?}: {}",
                            message.source,
                            String::from_utf8(message.data).unwrap()
                        );
                        continue;
                    }

                    if message.topic == file_topic_hash {
                        let file_id = String::from_utf8(message.data).unwrap();
                        info!("Received file {} from {:?}", file_id, message.source);

                        let request_id = swarm.behaviour_mut().request_response.send_request(
                            &message.source.unwrap(),
                            FileRequest {
                                file_id: file_id.clone(),
                            },
                        );
                        info!(
                            "Requested file {} to {:?}: req_id:{:?}",
                            file_id, message.source, request_id
                        );
                        continue;
                    }

                    error!("Unexpected gossipsub topic hash: {:?}", message.topic);
                }
                SwarmEvent::Behaviour(BehaviourEvent::Gossipsub(
                    libp2p::gossipsub::Event::Subscribed { peer_id, topic },
                )) => {
                    debug!("{peer_id} subscribed to {topic}");
                }
                SwarmEvent::Behaviour(BehaviourEvent::Identify(e)) => {
                    info!("BehaviourEvent::Identify {:?}", e);

                    if let identify::Event::Error { peer_id, error } = e {
                        match error {
                            libp2p::swarm::StreamUpgradeError::Timeout => {
                                // When a browser tab closes, we don't get a swarm event
                                // maybe there's a way to get this with TransportEvent
                                // but for now remove the peer from routing table if there's an Identify timeout
                                swarm.behaviour_mut().kademlia.remove_peer(&peer_id);
                                info!("Removed {peer_id} from the routing table (if it was in there).");
                            }
                            _ => {
                                debug!("{error}");
                            }
                        }
                    } else if let identify::Event::Received {
                        peer_id,
                        info:
                            identify::Info {
                                listen_addrs,
                                protocols,
                                observed_addr,
                                ..
                            },
                    } = e
                    {
                        debug!("identify::Event::Received observed_addr: {}", observed_addr);

                        swarm.add_external_address(observed_addr);

                        // TODO: The following should no longer be necessary after https://github.com/libp2p/rust-libp2p/pull/4371.
                        if protocols.iter().any(|p| p == &KADEMLIA_PROTOCOL_NAME) {
                            for addr in listen_addrs {
                                debug!("identify::Event::Received listen addr: {}", addr);
                                // TODO (fixme): the below doesn't work because the address is still missing /webrtc/p2p even after https://github.com/libp2p/js-libp2p-webrtc/pull/121
                                // swarm.behaviour_mut().kademlia.add_address(&peer_id, addr);

                                let webrtc_address = addr
                                    .with(Protocol::WebRTCDirect)
                                    .with(Protocol::P2p(peer_id));

                                swarm
                                    .behaviour_mut()
                                    .kademlia
                                    .add_address(&peer_id, webrtc_address.clone());
                                info!("Added {webrtc_address} to the routing table.");
                            }
                        }
                    }
                }
                SwarmEvent::Behaviour(BehaviourEvent::Kademlia(e)) => {
                    debug!("Kademlia event: {:?}", e);
                }
                SwarmEvent::Behaviour(BehaviourEvent::RequestResponse(
                    request_response::Event::Message { message, .. },
                )) => match message {
                    request_response::Message::Request { request, .. } => {
                        //TODO: support ProtocolSupport::Full
                        debug!(
                            "umimplemented: request_response::Message::Request: {:?}",
                            request
                        );
                    }
                    request_response::Message::Response { response, .. } => {
                        info!(
                            "request_response::Message::Response: size:{}",
                            response.file_body.len()
                        );
                        // TODO: store this file (in memory or disk) and provider it via Kademlia
                    }
                },
                SwarmEvent::Behaviour(BehaviourEvent::RequestResponse(
                    request_response::Event::OutboundFailure {
                        request_id, error, ..
                    },
                )) => {
                    error!(
                        "request_response::Event::OutboundFailure for request {:?}: {:?}",
                        request_id, error
                    );
                }
                event => {
                    debug!("Other type of event: {:?}", event);
                }
            },
            Either::Right(_) => {
                tick = futures_timer::Delay::new(TICK_INTERVAL);

                debug!(
                    "external addrs: {:?}",
                    swarm.external_addresses().collect::<Vec<&Multiaddr>>()
                );

                if let Err(e) = swarm.behaviour_mut().kademlia.bootstrap() {
                    debug!("Failed to run Kademlia bootstrap: {e:?}");
                }

                let message = format!(
                    "Hello world! Sent from the rust-peer at: {:4}s",
                    now.elapsed().as_secs_f64()
                );

                if let Err(err) = swarm.behaviour_mut().gossipsub.publish(
                    gossipsub::IdentTopic::new(GOSSIPSUB_CHAT_TOPIC),
                    message.as_bytes(),
                ) {
                    error!("Failed to publish periodic message: {err}")
                }
            }
        }
    }
}

#[derive(NetworkBehaviour)]
struct Behaviour {
    gossipsub: gossipsub::Behaviour,
    identify: identify::Behaviour,
    kademlia: Kademlia<MemoryStore>,
    relay: relay::Behaviour,
    request_response: request_response::Behaviour<FileExchangeCodec>,
}

fn create_swarm(
    local_key: identity::Keypair,
    certificate: Certificate,
) -> Result<Swarm<Behaviour>> {
    let local_peer_id = PeerId::from(local_key.public());
    debug!("Local peer id: {local_peer_id}");

    // To content-address message, we can take the hash of message and use it as an ID.
    let message_id_fn = |message: &gossipsub::Message| {
        let mut s = DefaultHasher::new();
        message.data.hash(&mut s);
        gossipsub::MessageId::from(s.finish().to_string())
    };

    // Set a custom gossipsub configuration
    let gossipsub_config = gossipsub::ConfigBuilder::default()
        .validation_mode(gossipsub::ValidationMode::Permissive) // This sets the kind of message validation. The default is Strict (enforce message signing)
        .message_id_fn(message_id_fn) // content-address messages. No two messages of the same content will be propagated.
        .mesh_outbound_min(1)
        .mesh_n_low(1)
        .flood_publish(true)
        .build()
        .expect("Valid config");

    // build a gossipsub network behaviour
    let mut gossipsub = gossipsub::Behaviour::new(
        gossipsub::MessageAuthenticity::Signed(local_key.clone()),
        gossipsub_config,
    )
    .expect("Correct configuration");

    // Create/subscribe Gossipsub topics
    gossipsub.subscribe(&gossipsub::IdentTopic::new(GOSSIPSUB_CHAT_TOPIC))?;
    gossipsub.subscribe(&gossipsub::IdentTopic::new(GOSSIPSUB_CHAT_FILE_TOPIC))?;

    let transport = {
        let webrtc = webrtc::tokio::Transport::new(local_key.clone(), certificate);

        let quic = quic::tokio::Transport::new(quic::Config::new(&local_key));

        webrtc
            .or_transport(quic)
            .map(|fut, _| match fut {
                futures::future::Either::Right((local_peer_id, conn)) => {
                    (local_peer_id, StreamMuxerBox::new(conn))
                }
                futures::future::Either::Left((local_peer_id, conn)) => {
                    (local_peer_id, StreamMuxerBox::new(conn))
                }
            })
            .boxed()
    };

    let identify_config = identify::Behaviour::new(
        identify::Config::new("/ipfs/0.1.0".into(), local_key.public())
            .with_interval(Duration::from_secs(60)), // do this so we can get timeouts for dropped WebRTC connections
    );

    // Create a Kademlia behaviour.
    let mut cfg = KademliaConfig::default();
    cfg.set_protocol_names(vec![KADEMLIA_PROTOCOL_NAME]);
    let store = MemoryStore::new(local_peer_id);
    let kad_behaviour = Kademlia::with_config(local_peer_id, store, cfg);

    let behaviour = Behaviour {
        gossipsub,
        identify: identify_config,
        kademlia: kad_behaviour,
        relay: relay::Behaviour::new(
            local_peer_id,
            relay::Config {
                max_reservations: usize::MAX,
                max_reservations_per_peer: 100,
                reservation_rate_limiters: Vec::default(),
                circuit_src_rate_limiters: Vec::default(),
                max_circuits: usize::MAX,
                max_circuits_per_peer: 100,
                ..Default::default()
            },
        ),
        request_response: request_response::Behaviour::new(
            // TODO: support ProtocolSupport::Full
            iter::once((FILE_EXCHANGE_PROTOCOL, ProtocolSupport::Outbound)),
            Default::default(),
        ),
    };
    Ok(
        SwarmBuilder::with_tokio_executor(transport, behaviour, local_peer_id)
            .idle_connection_timeout(Duration::from_secs(60))
            .build(),
    )
}

async fn read_or_create_certificate(path: &Path) -> Result<Certificate> {
    if path.exists() {
        let pem = fs::read_to_string(&path).await?;

        info!("Using existing certificate from {}", path.display());

        return Ok(Certificate::from_pem(&pem)?);
    }

    let cert = Certificate::generate(&mut rand::thread_rng())?;
    fs::write(&path, &cert.serialize_pem().as_bytes()).await?;

    info!(
        "Generated new certificate and wrote it to {}",
        path.display()
    );

    Ok(cert)
}

async fn read_or_create_identity(path: &Path) -> Result<identity::Keypair> {
    if path.exists() {
        let bytes = fs::read(&path).await?;

        info!("Using existing identity from {}", path.display());

        return Ok(identity::Keypair::from_protobuf_encoding(&bytes)?); // This only works for ed25519 but that is what we are using.
    }

    let identity = identity::Keypair::generate_ed25519();

    fs::write(&path, &identity.to_protobuf_encoding()?).await?;

    info!("Generated new identity and wrote it to {}", path.display());

    Ok(identity)
}<|MERGE_RESOLUTION|>--- conflicted
+++ resolved
@@ -41,12 +41,9 @@
 const PORT_QUIC: u16 = 9091;
 const LOCAL_KEY_PATH: &str = "./local_key";
 const LOCAL_CERT_PATH: &str = "./cert.pem";
-<<<<<<< HEAD
-const BOOTSTRAP_NODE: &str = "/dns/universal-connectivity-rust-peer.fly.dev/udp/9091/quic-v1";
-=======
 const GOSSIPSUB_CHAT_TOPIC: &str = "universal-connectivity";
 const GOSSIPSUB_CHAT_FILE_TOPIC: &str = "universal-connectivity-file";
->>>>>>> 05e84d84
+const BOOTSTRAP_NODE: &str = "/dns/universal-connectivity-rust-peer.fly.dev/udp/9091/quic-v1";
 
 #[derive(Debug, Parser)]
 #[clap(name = "universal connectivity rust peer")]
@@ -111,7 +108,11 @@
     }
 
     swarm
-        .dial(BOOTSTRAP_NODE.parse::<Multiaddr>().expect("boostrap address to be valid"))
+        .dial(
+            BOOTSTRAP_NODE
+                .parse::<Multiaddr>()
+                .expect("boostrap address to be valid"),
+        )
         .expect("a valid remote address to be provided");
 
     let chat_topic_hash = gossipsub::IdentTopic::new(GOSSIPSUB_CHAT_TOPIC).hash();
@@ -124,14 +125,16 @@
         match select(swarm.next(), &mut tick).await {
             Either::Left((event, _)) => match event.unwrap() {
                 SwarmEvent::NewListenAddr { address, .. } => {
+                    if let Some(external_ip) = opt.external_address {
+                        let external_address = address
+                            .replace(0, |_| Some(external_ip.into()))
+                            .expect("address.len > 1 and we always return `Some`");
+
+                        swarm.add_external_address(external_address);
+                    }
+
                     let p2p_address = address.with(Protocol::P2p(*swarm.local_peer_id()));
                     info!("Listen p2p address: {p2p_address:?}");
-
-                    if let Some(external_ip) = opt.external_address {
-                        let external_address = address.replace(0, |p| Some(external_ip.into())).expect("address.len > 1 and we always return `Some`");
-
-                        swarm.add_external_address(external_address);
-                    }
                 }
                 SwarmEvent::ConnectionEstablished { peer_id, .. } => {
                     info!("Connected to {peer_id}");
