--- conflicted
+++ resolved
@@ -18,13 +18,9 @@
 use std::{
     borrow::Cow,
     collections::hash_map::DefaultHasher,
-<<<<<<< HEAD
-    hash::{Hash, Hasher},
-=======
     fs::File,
     hash::{Hash, Hasher},
     io::{BufReader, Read},
->>>>>>> ddc06a45
     time::{Duration, Instant},
 };
 
@@ -208,14 +204,7 @@
                     debug!("Failed to run Kademlia bootstrap: {e:?}");
                 }
 
-<<<<<<< HEAD
                 let message = format!("My social skills are a little rusty...");
-=======
-                let message = format!(
-                    "Hello world! Sent from the rust-peer at: {:4}s",
-                    now.elapsed().as_secs_f64()
-                );
->>>>>>> ddc06a45
 
                 if let Err(err) = swarm.behaviour_mut().gossipsub.publish(
                     gossipsub::IdentTopic::new("universal-connectivity"),
