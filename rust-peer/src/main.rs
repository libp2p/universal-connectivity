--- conflicted
+++ resolved
@@ -235,10 +235,6 @@
 
     let identify_config = identify::Behaviour::new(
         identify::Config::new("/ipfs/0.1.0".into(), local_key.public().clone())
-<<<<<<< HEAD
-            // .with_initial_delay(Duration::ZERO),
-=======
->>>>>>> 1bd357cb
     );
 
     // Create a Kademlia behaviour.
