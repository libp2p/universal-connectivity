--- conflicted
+++ resolved
@@ -4,16 +4,10 @@
 use clap::Parser;
 use futures::future::{select, Either};
 use futures::StreamExt;
-<<<<<<< HEAD
-use libp2p::{core::muxing::StreamMuxerBox, gossipsub, identify, identity, kad::record::store::MemoryStore, kad::{Kademlia, KademliaConfig}, multiaddr::{Multiaddr, Protocol}, relay, swarm::{
-    keep_alive, NetworkBehaviour, Swarm, SwarmBuilder, SwarmEvent,
-}, PeerId, Transport, quic, StreamProtocol, dns};
-=======
-
 use libp2p::request_response::{self, ProtocolSupport};
 use libp2p::{
     core::muxing::StreamMuxerBox,
-    gossipsub, identify, identity,
+    dns, gossipsub, identify, identity,
     kad::record::store::MemoryStore,
     kad::{Kademlia, KademliaConfig},
     multiaddr::{Multiaddr, Protocol},
@@ -21,7 +15,6 @@
     swarm::{NetworkBehaviour, Swarm, SwarmBuilder, SwarmEvent},
     PeerId, StreamProtocol, Transport,
 };
->>>>>>> 05e84d84
 use libp2p_webrtc as webrtc;
 use libp2p_webrtc::tokio::Certificate;
 use log::{debug, error, info, warn};
@@ -345,12 +338,10 @@
         let webrtc = webrtc::tokio::Transport::new(local_key.clone(), certificate);
         let quic = quic::tokio::Transport::new(quic::Config::new(&local_key));
 
-        let mapped = webrtc
-            .or_transport(quic)
-            .map(|fut, _| match fut {
-                Either::Right((local_peer_id, conn)) => (local_peer_id, StreamMuxerBox::new(conn)),
-                Either::Left((local_peer_id, conn)) => (local_peer_id, StreamMuxerBox::new(conn))
-            });
+        let mapped = webrtc.or_transport(quic).map(|fut, _| match fut {
+            Either::Right((local_peer_id, conn)) => (local_peer_id, StreamMuxerBox::new(conn)),
+            Either::Left((local_peer_id, conn)) => (local_peer_id, StreamMuxerBox::new(conn)),
+        });
 
         dns::TokioDnsConfig::system(mapped)?.boxed()
     };
