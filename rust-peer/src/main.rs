--- conflicted
+++ resolved
@@ -4,12 +4,6 @@
 use clap::Parser;
 use futures::future::{select, Either};
 use futures::StreamExt;
-<<<<<<< HEAD
-use libp2p::{core::muxing::StreamMuxerBox, gossipsub, identify, identity, kad::record::store::MemoryStore, kad::{Kademlia, KademliaConfig}, multiaddr::{Multiaddr, Protocol}, relay, swarm::{
-    keep_alive, NetworkBehaviour, Swarm, SwarmBuilder, SwarmEvent,
-}, PeerId, Transport, quic, StreamProtocol, ping};
-=======
-
 use libp2p::request_response::{self, ProtocolSupport};
 use libp2p::{
     core::muxing::StreamMuxerBox,
@@ -17,11 +11,10 @@
     kad::record::store::MemoryStore,
     kad::{Kademlia, KademliaConfig},
     multiaddr::{Multiaddr, Protocol},
-    quic, relay,
+    ping, quic, relay,
     swarm::{NetworkBehaviour, Swarm, SwarmBuilder, SwarmEvent},
     PeerId, StreamProtocol, Transport,
 };
->>>>>>> 05e84d84
 use libp2p_webrtc as webrtc;
 use libp2p_webrtc::tokio::Certificate;
 use log::{debug, error, info, warn};
@@ -183,9 +176,12 @@
                 )) => {
                     debug!("{peer_id} subscribed to {topic}");
                 }
-                SwarmEvent::Behaviour(BehaviourEvent::Ping(
-                    ping::Event { peer, connection, result: Err(e), .. },
-                )) => {
+                SwarmEvent::Behaviour(BehaviourEvent::Ping(ping::Event {
+                    peer,
+                    connection,
+                    result: Err(e),
+                    ..
+                })) => {
                     // When a browser tab closes, we don't get a swarm event
                     // maybe there's a way to get this with TransportEvent
                     // but for now remove the peer from routing table if we fail to ping the other peer.
@@ -305,11 +301,8 @@
     identify: identify::Behaviour,
     kademlia: Kademlia<MemoryStore>,
     relay: relay::Behaviour,
-<<<<<<< HEAD
-    ping: ping::Behaviour
-=======
     request_response: request_response::Behaviour<FileExchangeCodec>,
->>>>>>> 05e84d84
+    ping: ping::Behaviour,
 }
 
 fn create_swarm(
@@ -392,15 +385,12 @@
                 ..Default::default()
             },
         ),
-<<<<<<< HEAD
-        ping: ping::Behaviour::default(),
-=======
         request_response: request_response::Behaviour::new(
             // TODO: support ProtocolSupport::Full
             iter::once((FILE_EXCHANGE_PROTOCOL, ProtocolSupport::Outbound)),
             Default::default(),
         ),
->>>>>>> 05e84d84
+        ping: ping::Behaviour::default(),
     };
     Ok(
         SwarmBuilder::with_tokio_executor(transport, behaviour, local_peer_id)
