--- conflicted
+++ resolved
@@ -4,7 +4,6 @@
 use clap::Parser;
 use futures::future::{select, Either};
 use futures::StreamExt;
-<<<<<<< HEAD
 
 use libp2p::request_response::{self, ProtocolSupport};
 use libp2p::{
@@ -17,11 +16,6 @@
     swarm::{keep_alive, NetworkBehaviour, Swarm, SwarmBuilder, SwarmEvent},
     PeerId, StreamProtocol, Transport,
 };
-=======
-use libp2p::{core::muxing::StreamMuxerBox, gossipsub, identify, identity, kad::record::store::MemoryStore, kad::{Kademlia, KademliaConfig}, multiaddr::{Multiaddr, Protocol}, relay, swarm::{
-    keep_alive, NetworkBehaviour, Swarm, SwarmBuilder, SwarmEvent,
-}, PeerId, Transport, quic, StreamProtocol};
->>>>>>> 8d470ac9
 use libp2p_webrtc as webrtc;
 use libp2p_webrtc::tokio::Certificate;
 use log::{debug, error, info, warn};
@@ -39,14 +33,10 @@
 use crate::protocol::FileRequest;
 
 const TICK_INTERVAL: Duration = Duration::from_secs(15);
-<<<<<<< HEAD
 const KADEMLIA_PROTOCOL_NAME: StreamProtocol =
     StreamProtocol::new("/universal-connectivity/lan/kad/1.0.0");
 const FILE_EXCHANGE_PROTOCOL: StreamProtocol =
     StreamProtocol::new("/universal-connectivity-file/1");
-=======
-const KADEMLIA_PROTOCOL_NAME: StreamProtocol = StreamProtocol::new("/universal-connectivity/lan/kad/1.0.0");
->>>>>>> 8d470ac9
 const PORT_WEBRTC: u16 = 9090;
 const PORT_QUIC: u16 = 9091;
 const LOCAL_KEY_PATH: &str = "./local_key";
@@ -219,14 +209,10 @@
                         swarm.add_external_address(observed_addr);
 
                         // TODO: The following should no longer be necessary after https://github.com/libp2p/rust-libp2p/pull/4371.
-<<<<<<< HEAD
-                        if protocols.iter().any(|p| p == &KADEMLIA_PROTOCOL_NAME) {
-=======
                         if protocols
                             .iter()
                             .any(|p| p == &KADEMLIA_PROTOCOL_NAME)
                         {
->>>>>>> 8d470ac9
                             for addr in listen_addrs {
                                 debug!("identify::Event::Received listen addr: {}", addr);
                                 // TODO (fixme): the below doesn't work because the address is still missing /webrtc/p2p even after https://github.com/libp2p/js-libp2p-webrtc/pull/121
