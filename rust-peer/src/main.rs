use anyhow::{Context, Result};
use clap::Parser;
use futures::StreamExt;
use libp2p::{
    core::muxing::StreamMuxerBox,
    gossipsub, identify, identity,
    kad::record::store::MemoryStore,
    kad::{Kademlia, KademliaConfig},
    multiaddr::Protocol,
    ping, relay,
    swarm::{
        keep_alive, AddressRecord, AddressScore, NetworkBehaviour, Swarm, SwarmBuilder, SwarmEvent,
    },
    Multiaddr, PeerId, Transport,
};
use libp2p_quic as quic;
use libp2p_webrtc as webrtc;
use libp2p_webrtc::tokio::Certificate;
use log::{debug, error, info, warn};
use std::path::Path;
use std::{
    borrow::Cow,
    collections::hash_map::DefaultHasher,
    hash::{Hash, Hasher},
<<<<<<< HEAD
    io::{BufReader, Read},
    time::Duration,
=======
    time::{Duration, Instant},
>>>>>>> 3bd89216
};
use tokio::fs;

const TICK_INTERVAL: Duration = Duration::from_secs(15);
const KADEMLIA_PROTOCOL_NAME: &'static [u8] = b"/universal-connectivity/lan/kad/1.0.0";

#[derive(Debug, Parser)]
#[clap(name = "universal connectivity rust peer")]
struct Opt {
    /// Address to listen on.
    #[clap(long)]
    listen_address: Option<String>,

    /// Address of a remote peer to connect to.
    #[clap(long)]
    remote_address: Option<Multiaddr>,

    // use certificate path
    #[clap(long)]
    use_cert: Option<String>,
}

/// An example WebRTC peer that will accept connections
#[tokio::main]
async fn main() -> Result<()> {
    env_logger::Builder::from_env(env_logger::Env::default().default_filter_or("info")).init();

    let opt = Opt::parse();
    let local_key = read_or_create_identity(&Path::new("./local_key")).await.context("Failed to read identity")?;
    let webrtc_cert = read_or_create_certificate(&Path::new("./cert.pem")).await.context("Failed to read certificate")?;

    let mut swarm = create_swarm(local_key, webrtc_cert)?;

    swarm.listen_on(format!("/ip4/0.0.0.0/udp/9090/webrtc-direct").parse()?)?;
    swarm.listen_on(format!("/ip4/0.0.0.0/udp/9091/quic-v1").parse()?)?;

    if let Some(listen_address) = opt.listen_address {
        swarm.add_external_address(
            format!("/ip4/{}/udp/9090/webrtc-direct", listen_address).parse()?,
            AddressScore::Infinite,
        );
    }

    if let Some(remote_address) = opt.remote_address {
        swarm.dial(remote_address).unwrap();
    }

    let mut tick = futures_timer::Delay::new(TICK_INTERVAL);

    loop {
        match futures::future::select(swarm.next(), &mut tick).await {
            futures::future::Either::Left((event, _)) => match event.unwrap() {
                SwarmEvent::NewListenAddr { address, .. } => {
                    let p2p_address = address.with(Protocol::P2p((*swarm.local_peer_id()).into()));
                    info!("Listen p2p address: {p2p_address:?}");
                    swarm.add_external_address(p2p_address, AddressScore::Infinite);
                }
                SwarmEvent::ConnectionEstablished { peer_id, .. } => {
                    info!("Connected to {peer_id}");
                }
                SwarmEvent::OutgoingConnectionError { peer_id, error } => {
                    warn!("Failed to dial {peer_id:?}: {error}");
                }
                SwarmEvent::ConnectionClosed { peer_id, cause, .. } => {
                    warn!("Connection to {peer_id} closed: {cause:?}");
                }
                SwarmEvent::Behaviour(BehaviourEvent::Relay(e)) => {
                    debug!("{:?}", e);
                }
                SwarmEvent::Behaviour(BehaviourEvent::Gossipsub(
                    libp2p::gossipsub::Event::Message {
                        message_id: _,
                        propagation_source: _,
                        message,
                    },
                )) => {
                    info!(
                        "Received message from {:?}: {}",
                        message.source,
                        String::from_utf8(message.data).unwrap()
                    );
                }
                SwarmEvent::Behaviour(BehaviourEvent::Gossipsub(
                    libp2p::gossipsub::Event::Subscribed { peer_id, topic },
                )) => {
                    debug!("{peer_id} subscribed to {topic}");
                }
                SwarmEvent::Behaviour(BehaviourEvent::Identify(e)) => {
                    info!("BehaviourEvent::Identify {:?}", e);

                    if let identify::Event::Received {
                        peer_id,
                        info:
                            identify::Info {
                                listen_addrs,
                                protocols,
                                observed_addr,
                                ..
                            },
                    } = e
                    {
                        debug!("identify::Event::Received observed_addr: {}", observed_addr);

                        swarm.add_external_address(observed_addr, AddressScore::Infinite);

                        if protocols
                            .iter()
                            .any(|p| p.as_bytes() == KADEMLIA_PROTOCOL_NAME)
                        {
                            for addr in listen_addrs {
                                debug!("identify::Event::Received listen addr: {}", addr);
                                // TODO (fixme): the below doesn't work because the address is still missing /webrtc/p2p even after https://github.com/libp2p/js-libp2p-webrtc/pull/121
                                // swarm.behaviour_mut().kademlia.add_address(&peer_id, addr);

                                let webrtc_address = Multiaddr::try_from(
                                    addr.to_string()
                                        + "/webrtc/p2p/"
                                        + &peer_id.clone().to_string(),
                                )?;
                                swarm
                                    .behaviour_mut()
                                    .kademlia
                                    .add_address(&peer_id, webrtc_address);

                                // TODO: below is how we should be constructing the address (not string manipulation)
                                // let webrtc_address = addr.with(Protocol::WebRTC(peer_id.clone().into()));
                            }
                        }
                    }
                }
                SwarmEvent::Behaviour(BehaviourEvent::Kademlia(e)) => {
                    debug!("Kademlia event: {:?}", e);
                }
                event => {
                    debug!("Other type of event: {:?}", event);
                }
            },
            futures::future::Either::Right(_) => {
                tick = futures_timer::Delay::new(TICK_INTERVAL);

                debug!(
                    "external addrs: {:?}",
                    swarm.external_addresses().collect::<Vec<&AddressRecord>>()
                );

                if let Err(e) = swarm.behaviour_mut().kademlia.bootstrap() {
                    debug!("Failed to run Kademlia bootstrap: {e:?}");
                }

                let message = format!("My social skills are a little rusty...");

                if let Err(err) = swarm.behaviour_mut().gossipsub.publish(
                    gossipsub::IdentTopic::new("universal-connectivity"),
                    message.as_bytes(),
                ) {
                    error!("Failed to publish periodic message: {err}")
                }
            }
        }
    }
}

#[derive(NetworkBehaviour)]
struct Behaviour {
    gossipsub: gossipsub::Behaviour,
    identify: identify::Behaviour,
    kademlia: Kademlia<MemoryStore>,
    keep_alive: keep_alive::Behaviour,
    ping: ping::Behaviour,
    relay: relay::Behaviour,
}

<<<<<<< HEAD
fn create_swarm() -> Result<Swarm<Behaviour>> {
    let local_key;

    let opt = Opt::parse();

    if let Some(use_cert) = opt.use_cert {
        let f = File::open(use_cert)?;
        let mut reader = BufReader::new(f);
        let mut buffer = Vec::new();

        reader.read_to_end(&mut buffer)?;

        local_key = identity::Keypair::ed25519_from_bytes(&mut buffer)?;
    } else {
        local_key = identity::Keypair::generate_ed25519();
    }

=======
fn create_swarm(local_key: identity::Keypair, certificate: Certificate) -> Result<Swarm<Behaviour>> {
>>>>>>> 3bd89216
    let local_peer_id = PeerId::from(local_key.public());
    debug!("Local peer id: {local_peer_id}");

    // To content-address message, we can take the hash of message and use it as an ID.
    let message_id_fn = |message: &gossipsub::Message| {
        let mut s = DefaultHasher::new();
        message.data.hash(&mut s);
        gossipsub::MessageId::from(s.finish().to_string())
    };

    // Set a custom gossipsub configuration
    let gossipsub_config = gossipsub::ConfigBuilder::default()
        .validation_mode(gossipsub::ValidationMode::Permissive) // This sets the kind of message validation. The default is Strict (enforce message signing)
        .message_id_fn(message_id_fn) // content-address messages. No two messages of the same content will be propagated.
        .mesh_outbound_min(1)
        .mesh_n_low(1)
        .flood_publish(true)
        .build()
        .expect("Valid config");

    // build a gossipsub network behaviour
    let mut gossipsub = gossipsub::Behaviour::new(
        gossipsub::MessageAuthenticity::Signed(local_key.clone()),
        gossipsub_config,
    )
    .expect("Correct configuration");

    // Create a Gossipsub topic
    let topic = gossipsub::IdentTopic::new("universal-connectivity");

    // subscribes to our topic
    gossipsub.subscribe(&topic)?;

    let transport = {
        let webrtc = webrtc::tokio::Transport::new(local_key.clone(), certificate);

        let quic = quic::tokio::Transport::new(quic::Config::new(&local_key));

        webrtc
            .or_transport(quic)
            .map(|fut, _| match fut {
                futures::future::Either::Right((local_peer_id, conn)) => {
                    (local_peer_id, StreamMuxerBox::new(conn))
                }
                futures::future::Either::Left((local_peer_id, conn)) => {
                    (local_peer_id, StreamMuxerBox::new(conn))
                }
            })
            .boxed()
    };

    let identify_config = identify::Behaviour::new(identify::Config::new(
        "/ipfs/0.1.0".into(),
        local_key.public().clone(),
    ));

    // Create a Kademlia behaviour.
    let mut cfg = KademliaConfig::default();
    cfg.set_protocol_names(vec![Cow::Owned(KADEMLIA_PROTOCOL_NAME.to_vec())]);
    let store = MemoryStore::new(local_peer_id);
    let kad_behaviour = Kademlia::with_config(local_peer_id, store, cfg);

    let behaviour = Behaviour {
        gossipsub,
        identify: identify_config,
        kademlia: kad_behaviour,
        keep_alive: keep_alive::Behaviour::default(),
        ping: ping::Behaviour::default(),
        relay: relay::Behaviour::new(local_peer_id, Default::default()),
    };
    Ok(SwarmBuilder::with_tokio_executor(transport, behaviour, local_peer_id).build())
}

async fn read_or_create_certificate(path: &Path) -> Result<Certificate> {
    if path.exists() {
        let pem = fs::read_to_string(&path).await?;

        info!("Using existing certificate from {}", path.display());

        return Ok(Certificate::from_pem(&pem)?);
    }

    let cert = Certificate::generate(&mut rand::thread_rng())?;
    fs::write(&path, &cert.serialize_pem().as_bytes()).await?;

    info!(
        "Generated new certificate and wrote it to {}",
        path.display()
    );

    Ok(cert)
}

async fn read_or_create_identity(path: &Path) -> Result<identity::Keypair> {
    if path.exists() {
        let bytes = fs::read(&path).await?;

        info!("Using existing identity from {}", path.display());

        return Ok(identity::Keypair::from_protobuf_encoding(&bytes)?); // This only works for ed25519 but that is what we are using.
    }

    let identity = identity::Keypair::generate_ed25519();

    fs::write(&path, &identity.to_protobuf_encoding()?).await?;

    info!(
        "Generated new identity and wrote it to {}",
        path.display()
    );

    Ok(identity)
}<|MERGE_RESOLUTION|>--- conflicted
+++ resolved
@@ -22,12 +22,7 @@
     borrow::Cow,
     collections::hash_map::DefaultHasher,
     hash::{Hash, Hasher},
-<<<<<<< HEAD
-    io::{BufReader, Read},
     time::Duration,
-=======
-    time::{Duration, Instant},
->>>>>>> 3bd89216
 };
 use tokio::fs;
 
@@ -56,8 +51,12 @@
     env_logger::Builder::from_env(env_logger::Env::default().default_filter_or("info")).init();
 
     let opt = Opt::parse();
-    let local_key = read_or_create_identity(&Path::new("./local_key")).await.context("Failed to read identity")?;
-    let webrtc_cert = read_or_create_certificate(&Path::new("./cert.pem")).await.context("Failed to read certificate")?;
+    let local_key = read_or_create_identity(&Path::new("./local_key"))
+        .await
+        .context("Failed to read identity")?;
+    let webrtc_cert = read_or_create_certificate(&Path::new("./cert.pem"))
+        .await
+        .context("Failed to read certificate")?;
 
     let mut swarm = create_swarm(local_key, webrtc_cert)?;
 
@@ -200,27 +199,10 @@
     relay: relay::Behaviour,
 }
 
-<<<<<<< HEAD
-fn create_swarm() -> Result<Swarm<Behaviour>> {
-    let local_key;
-
-    let opt = Opt::parse();
-
-    if let Some(use_cert) = opt.use_cert {
-        let f = File::open(use_cert)?;
-        let mut reader = BufReader::new(f);
-        let mut buffer = Vec::new();
-
-        reader.read_to_end(&mut buffer)?;
-
-        local_key = identity::Keypair::ed25519_from_bytes(&mut buffer)?;
-    } else {
-        local_key = identity::Keypair::generate_ed25519();
-    }
-
-=======
-fn create_swarm(local_key: identity::Keypair, certificate: Certificate) -> Result<Swarm<Behaviour>> {
->>>>>>> 3bd89216
+fn create_swarm(
+    local_key: identity::Keypair,
+    certificate: Certificate,
+) -> Result<Swarm<Behaviour>> {
     let local_peer_id = PeerId::from(local_key.public());
     debug!("Local peer id: {local_peer_id}");
 
@@ -327,10 +309,7 @@
 
     fs::write(&path, &identity.to_protobuf_encoding()?).await?;
 
-    info!(
-        "Generated new identity and wrote it to {}",
-        path.display()
-    );
+    info!("Generated new identity and wrote it to {}", path.display());
 
     Ok(identity)
 }